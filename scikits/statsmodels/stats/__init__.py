<<<<<<< HEAD
'''

Econometrics for a Datarich Environment
=======================================

Introduction
------------
In many cases we are performing statistical analysis when many observed variables are
available, when we are in a data rich environment. Machine learning has a wide variety
of tools for dimension reduction and penalization when there are many varibles compared
to the number of observation. Chemometrics has a long tradition of using Partial Least
Squares, NIPALS and similar in these cases. In econometrics the same problem shows up
when there are either many possible regressors, many (weak) instruments or when there are
a large number of moment conditions in GMM.

This section is intended to collect some models and tools in this area that are relevant
for the statical analysis and econometrics.

Covariance Matrices
===================
Several methods are available to reduce the small sample noise in estimated covariance
matrices with many variable.
Some applications:
weighting matrix with many moments,
covariance matrix for portfolio choice

Dimension Reduction
===================
Principal Component and Partial Least Squares try to extract the important low dimensional
factors from the data with many variables.

Regression with many regressors
===============================
Factor models, selection of regressors and shrinkage and penalization are used to improve
the statistical properties, when the presence of too many regressors leads to over-fitting
and too noisy small sample estimators and statistics.

Regression with many moments or many instruments
================================================
The same tools apply and can be used in these two cases.
e.g. Tychonov regularization of weighting matrix in GMM, similar to Ridge regression, the
weighting matrix can be shrunk towards the identity matrix.
Simplest case will be part of GMM. I don't know how much will be standalone
functions.


Intended Content
================

PLS
---
what should be available in class?

Factormodel and supporting helper functions
-------------------------------------------

PCA based
~~~~~~~~~
First version based PCA on Stock/Watson and Bai/Ng, and recent papers on the
selection of the number of factors. Not sure about Forni et al. in approach.
Basic support of this needs additional results for PCA, error covariance matrix
of data on reduced factors, required for criteria in Bai/Ng.
Selection criteria based on eigenvalue cutoffs.

Paper on PCA and structural breaks. Could add additional results during
find_nfact to test for parameter stability. I haven't read the paper yet.

Idea: for forecasting, use up to h-step ahead endogenous variables to directly
get the forecasts.

Asymptotic results and distribution: not too much idea yet.
Standard OLS results are conditional on factors, paper by Haerdle (abstract
seems to suggest that this is ok, Park 2009).

Simulation: add function to simulate DGP of Bai/Ng and recent extension.
Sensitivity of selection criteria to heteroscedasticity and autocorrelation.

Bai, J. & Ng, S., 2002. Determining the Number of Factors in
    Approximate Factor Models. Econometrica, 70(1), pp.191-221.

Kapetanios, G., 2010. A Testing Procedure for Determining the Number
    of Factors in Approximate Factor Models With Large Datasets. Journal
    of Business and Economic Statistics, 28(3), pp.397-409.

Onatski, A., 2010. Determining the Number of Factors from Empirical
    Distribution of Eigenvalues. Review of Economics and Statistics,
    92(4), pp.1004-1016.

Alessi, L., Barigozzi, M. & Capasso, M., 2010. Improved penalization
    for determining the number of factors in approximate factor models.
    Statistics & Probability Letters, 80(23-24), pp.1806-1813.

Breitung, J. & Eickmeier, S., Testing for structural breaks in dynamic
    factor models. Journal of Econometrics, In Press, Accepted Manuscript.
    Available at:
    http://www.sciencedirect.com/science/article/B6VC0-51G3W92-1/2/f45ce2332443374fd770e42e5a68ddb4
    [Accessed November 15, 2010].

Croux, C., Renault, E. & Werker, B., 2004. Dynamic factor models.
    Journal of Econometrics, 119(2), pp.223-230.

Forni, M. et al., 2009. Opening the Black Box: Structural Factor
    Models with Large Cross Sections. Econometric Theory, 25(05),
    pp.1319-1347.

Forni, M. et al., 2000. The Generalized Dynamic-Factor Model:
    Identification and Estimation. Review of Economics and Statistics,
    82(4), pp.540-554.

Forni, M. & Lippi, M., The general dynamic factor model: One-sided
    representation results. Journal of Econometrics, In Press, Accepted
    Manuscript. Available at:
    http://www.sciencedirect.com/science/article/B6VC0-51FNPJN-1/2/4fcdd0cfb66e3050ff5d19bf2752ed19
    [Accessed November 15, 2010].

Kapetanios, G., 2010. A Testing Procedure for Determining the Number
    of Factors in Approximate Factor Models With Large Datasets. Journal
    of Business and Economic Statistics, 28(3), pp.397-409.

Onatski, A., 2010. Determining the Number of Factors from Empirical
    Distribution of Eigenvalues. Review of Economics and Statistics,
    92(4), pp.1004-1016.

Park, B.U. et al., 2009. Time Series Modelling With Semiparametric
    Factor Dynamics. Journal of the American Statistical Association,
    104(485), pp.284-298.



other factor algorithm
~~~~~~~~~~~~~~~~~~~~~~
PLS should fit in reasonably well.

Bai/Ng have a recent paper, where they compare LASSO, PCA, and similar, individual
and in combination.
Check how much we can use scikits.learn for this.


miscellaneous
~~~~~~~~~~~~~
Time series modeling of factors for prediction, ARMA, VARMA.
SUR and correlation structure
What about sandwich estimation, robust covariance matrices?
Similarity to Factor-Garch and Go-Garch
Updating: incremental PCA, ...?


TODO next
=========
MVOLS : OLS with multivariate endogenous and identical exogenous variables.
    rewrite and expand current varma_process.VAR
PCA : write a class after all, and/or adjust the current donated class
    and keep adding required statistics, e.g.
    residual variance, projection of X on k-factors, ... updating ?
FactorModelUnivariate : started, does basic principal component regression,
    based on standard information criteria, not Bai/Ng adjusted
FactorModelMultivariate : follow pattern for univariate version and use
    MVOLS






'''
=======


#collect some imports of verified (at least one example) functions
from scikits.statsmodels.sandbox.stats.multicomp import \
             multipletests, fdrcorrection0, fdrcorrection_twostage, tukeyhsd
>>>>>>> fbcccf1d
<|MERGE_RESOLUTION|>--- conflicted
+++ resolved
@@ -1,173 +1,5 @@
-<<<<<<< HEAD
-'''
-
-Econometrics for a Datarich Environment
-=======================================
-
-Introduction
-------------
-In many cases we are performing statistical analysis when many observed variables are
-available, when we are in a data rich environment. Machine learning has a wide variety
-of tools for dimension reduction and penalization when there are many varibles compared
-to the number of observation. Chemometrics has a long tradition of using Partial Least
-Squares, NIPALS and similar in these cases. In econometrics the same problem shows up
-when there are either many possible regressors, many (weak) instruments or when there are
-a large number of moment conditions in GMM.
-
-This section is intended to collect some models and tools in this area that are relevant
-for the statical analysis and econometrics.
-
-Covariance Matrices
-===================
-Several methods are available to reduce the small sample noise in estimated covariance
-matrices with many variable.
-Some applications:
-weighting matrix with many moments,
-covariance matrix for portfolio choice
-
-Dimension Reduction
-===================
-Principal Component and Partial Least Squares try to extract the important low dimensional
-factors from the data with many variables.
-
-Regression with many regressors
-===============================
-Factor models, selection of regressors and shrinkage and penalization are used to improve
-the statistical properties, when the presence of too many regressors leads to over-fitting
-and too noisy small sample estimators and statistics.
-
-Regression with many moments or many instruments
-================================================
-The same tools apply and can be used in these two cases.
-e.g. Tychonov regularization of weighting matrix in GMM, similar to Ridge regression, the
-weighting matrix can be shrunk towards the identity matrix.
-Simplest case will be part of GMM. I don't know how much will be standalone
-functions.
-
-
-Intended Content
-================
-
-PLS
----
-what should be available in class?
-
-Factormodel and supporting helper functions
--------------------------------------------
-
-PCA based
-~~~~~~~~~
-First version based PCA on Stock/Watson and Bai/Ng, and recent papers on the
-selection of the number of factors. Not sure about Forni et al. in approach.
-Basic support of this needs additional results for PCA, error covariance matrix
-of data on reduced factors, required for criteria in Bai/Ng.
-Selection criteria based on eigenvalue cutoffs.
-
-Paper on PCA and structural breaks. Could add additional results during
-find_nfact to test for parameter stability. I haven't read the paper yet.
-
-Idea: for forecasting, use up to h-step ahead endogenous variables to directly
-get the forecasts.
-
-Asymptotic results and distribution: not too much idea yet.
-Standard OLS results are conditional on factors, paper by Haerdle (abstract
-seems to suggest that this is ok, Park 2009).
-
-Simulation: add function to simulate DGP of Bai/Ng and recent extension.
-Sensitivity of selection criteria to heteroscedasticity and autocorrelation.
-
-Bai, J. & Ng, S., 2002. Determining the Number of Factors in
-    Approximate Factor Models. Econometrica, 70(1), pp.191-221.
-
-Kapetanios, G., 2010. A Testing Procedure for Determining the Number
-    of Factors in Approximate Factor Models With Large Datasets. Journal
-    of Business and Economic Statistics, 28(3), pp.397-409.
-
-Onatski, A., 2010. Determining the Number of Factors from Empirical
-    Distribution of Eigenvalues. Review of Economics and Statistics,
-    92(4), pp.1004-1016.
-
-Alessi, L., Barigozzi, M. & Capasso, M., 2010. Improved penalization
-    for determining the number of factors in approximate factor models.
-    Statistics & Probability Letters, 80(23-24), pp.1806-1813.
-
-Breitung, J. & Eickmeier, S., Testing for structural breaks in dynamic
-    factor models. Journal of Econometrics, In Press, Accepted Manuscript.
-    Available at:
-    http://www.sciencedirect.com/science/article/B6VC0-51G3W92-1/2/f45ce2332443374fd770e42e5a68ddb4
-    [Accessed November 15, 2010].
-
-Croux, C., Renault, E. & Werker, B., 2004. Dynamic factor models.
-    Journal of Econometrics, 119(2), pp.223-230.
-
-Forni, M. et al., 2009. Opening the Black Box: Structural Factor
-    Models with Large Cross Sections. Econometric Theory, 25(05),
-    pp.1319-1347.
-
-Forni, M. et al., 2000. The Generalized Dynamic-Factor Model:
-    Identification and Estimation. Review of Economics and Statistics,
-    82(4), pp.540-554.
-
-Forni, M. & Lippi, M., The general dynamic factor model: One-sided
-    representation results. Journal of Econometrics, In Press, Accepted
-    Manuscript. Available at:
-    http://www.sciencedirect.com/science/article/B6VC0-51FNPJN-1/2/4fcdd0cfb66e3050ff5d19bf2752ed19
-    [Accessed November 15, 2010].
-
-Kapetanios, G., 2010. A Testing Procedure for Determining the Number
-    of Factors in Approximate Factor Models With Large Datasets. Journal
-    of Business and Economic Statistics, 28(3), pp.397-409.
-
-Onatski, A., 2010. Determining the Number of Factors from Empirical
-    Distribution of Eigenvalues. Review of Economics and Statistics,
-    92(4), pp.1004-1016.
-
-Park, B.U. et al., 2009. Time Series Modelling With Semiparametric
-    Factor Dynamics. Journal of the American Statistical Association,
-    104(485), pp.284-298.
-
-
-
-other factor algorithm
-~~~~~~~~~~~~~~~~~~~~~~
-PLS should fit in reasonably well.
-
-Bai/Ng have a recent paper, where they compare LASSO, PCA, and similar, individual
-and in combination.
-Check how much we can use scikits.learn for this.
-
-
-miscellaneous
-~~~~~~~~~~~~~
-Time series modeling of factors for prediction, ARMA, VARMA.
-SUR and correlation structure
-What about sandwich estimation, robust covariance matrices?
-Similarity to Factor-Garch and Go-Garch
-Updating: incremental PCA, ...?
-
-
-TODO next
-=========
-MVOLS : OLS with multivariate endogenous and identical exogenous variables.
-    rewrite and expand current varma_process.VAR
-PCA : write a class after all, and/or adjust the current donated class
-    and keep adding required statistics, e.g.
-    residual variance, projection of X on k-factors, ... updating ?
-FactorModelUnivariate : started, does basic principal component regression,
-    based on standard information criteria, not Bai/Ng adjusted
-FactorModelMultivariate : follow pattern for univariate version and use
-    MVOLS
-
-
-
-
-
-
-'''
-=======
 
 
 #collect some imports of verified (at least one example) functions
 from scikits.statsmodels.sandbox.stats.multicomp import \
-             multipletests, fdrcorrection0, fdrcorrection_twostage, tukeyhsd
->>>>>>> fbcccf1d
+             multipletests, fdrcorrection0, fdrcorrection_twostage, tukeyhsd